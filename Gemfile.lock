PATH
  remote: .
  specs:
<<<<<<< HEAD
    remap (2.1.1)
=======
    remap (2.1.4)
>>>>>>> 4a0d6ef3
      activesupport (~> 6.1.4.1)
      dry-core (~> 0.7.1)
      dry-initializer (~> 3.0.4)
      dry-interface (~> 1.0.3)
      dry-monads (~> 1.4.0)
      dry-schema (~> 1.8.0)
      dry-struct (~> 1.4.0)
      dry-types (~> 1.5.1)
      dry-validation (~> 1.7.0)
      neatjson (~> 0.9)
      zeitwerk (~> 2.5.1)

GEM
  remote: https://rubygems.org/
  specs:
    activesupport (6.1.4.1)
      concurrent-ruby (~> 1.0, >= 1.0.2)
      i18n (>= 1.6, < 2)
      minitest (>= 5.1)
      tzinfo (~> 2.0)
      zeitwerk (~> 2.3)
    ast (2.4.2)
    benchmark-ips (2.9.2)
    bump (0.10.0)
    coderay (1.1.3)
    concurrent-ruby (1.1.9)
    diff-lcs (1.4.4)
    docile (1.4.0)
    dry-configurable (0.13.0)
      concurrent-ruby (~> 1.0)
      dry-core (~> 0.6)
    dry-container (0.9.0)
      concurrent-ruby (~> 1.0)
      dry-configurable (~> 0.13, >= 0.13.0)
    dry-core (0.7.1)
      concurrent-ruby (~> 1.0)
    dry-inflector (0.2.1)
    dry-initializer (3.0.4)
    dry-interface (1.0.3)
      activesupport
      dry-struct
      dry-types
    dry-logic (1.2.0)
      concurrent-ruby (~> 1.0)
      dry-core (~> 0.5, >= 0.5)
    dry-monads (1.4.0)
      concurrent-ruby (~> 1.0)
      dry-core (~> 0.7)
    dry-schema (1.8.0)
      concurrent-ruby (~> 1.0)
      dry-configurable (~> 0.13, >= 0.13.0)
      dry-core (~> 0.5, >= 0.5)
      dry-initializer (~> 3.0)
      dry-logic (~> 1.0)
      dry-types (~> 1.5)
    dry-struct (1.4.0)
      dry-core (~> 0.5, >= 0.5)
      dry-types (~> 1.5)
      ice_nine (~> 0.11)
    dry-types (1.5.1)
      concurrent-ruby (~> 1.0)
      dry-container (~> 0.3)
      dry-core (~> 0.5, >= 0.5)
      dry-inflector (~> 0.1, >= 0.1.2)
      dry-logic (~> 1.0, >= 1.0.2)
    dry-validation (1.7.0)
      concurrent-ruby (~> 1.0)
      dry-container (~> 0.7, >= 0.7.1)
      dry-core (~> 0.5, >= 0.5)
      dry-initializer (~> 3.0)
      dry-schema (~> 1.8, >= 1.8.0)
    factory_bot (6.2.0)
      activesupport (>= 5.0.0)
    faker (2.19.0)
      i18n (>= 1.6, < 2)
    ffi (1.15.4)
    ffi-hunspell (0.6.1)
      ffi (~> 1.0)
    formatador (0.3.0)
    guard (2.18.0)
      formatador (>= 0.2.4)
      listen (>= 2.7, < 4.0)
      lumberjack (>= 1.0.12, < 2.0)
      nenv (~> 0.1)
      notiffany (~> 0.0)
      pry (>= 0.13.0)
      shellany (~> 0.0)
      thor (>= 0.18.1)
    guard-bundler (3.0.0)
      bundler (>= 2.1, < 3)
      guard (~> 2.2)
      guard-compat (~> 1.1)
    guard-compat (1.2.1)
    guard-rspec (4.7.3)
      guard (~> 2.1)
      guard-compat (~> 1.1)
      rspec (>= 2.99.0, < 4.0)
    guard-rubocop (1.5.0)
      guard (~> 2.0)
      rubocop (< 2.0)
    i18n (1.8.11)
      concurrent-ruby (~> 1.0)
    ice_nine (0.11.2)
    kwalify (0.7.2)
    listen (3.7.0)
      rb-fsevent (~> 0.10, >= 0.10.3)
      rb-inotify (~> 0.9, >= 0.9.10)
    lumberjack (1.2.8)
    method_source (1.0.0)
    minitest (5.14.4)
    neatjson (0.9)
    nenv (0.3.0)
    notiffany (0.1.3)
      nenv (~> 0.1)
      shellany (~> 0.0)
    parallel (1.21.0)
    parser (3.0.3.1)
      ast (~> 2.4.1)
    pry (0.14.1)
      coderay (~> 1.1)
      method_source (~> 1.0)
    rainbow (3.0.0)
    rake (13.0.6)
    rb-fsevent (0.11.0)
    rb-inotify (0.10.1)
      ffi (~> 1.0)
    reek (6.0.6)
      kwalify (~> 0.7.0)
      parser (~> 3.0.0)
      rainbow (>= 2.0, < 4.0)
    regexp_parser (2.1.1)
    rexml (3.2.5)
    rspec (3.10.0)
      rspec-core (~> 3.10.0)
      rspec-expectations (~> 3.10.0)
      rspec-mocks (~> 3.10.0)
    rspec-collection (2.0.0)
      rspec-core (>= 2.0.0)
    rspec-collection_matchers (1.2.0)
      rspec-expectations (>= 2.99.0.beta1)
    rspec-core (3.10.1)
      rspec-support (~> 3.10.0)
    rspec-expectations (3.10.1)
      diff-lcs (>= 1.2.0, < 2.0)
      rspec-support (~> 3.10.0)
    rspec-github (2.3.1)
      rspec-core (~> 3.0)
    rspec-its (1.3.0)
      rspec-core (>= 3.0.0)
      rspec-expectations (>= 3.0.0)
    rspec-mocks (3.10.2)
      diff-lcs (>= 1.2.0, < 2.0)
      rspec-support (~> 3.10.0)
    rspec-support (3.10.3)
    rubocop (1.23.0)
      parallel (~> 1.10)
      parser (>= 3.0.0.0)
      rainbow (>= 2.2.2, < 4.0)
      regexp_parser (>= 1.8, < 3.0)
      rexml
      rubocop-ast (>= 1.12.0, < 2.0)
      ruby-progressbar (~> 1.7)
      unicode-display_width (>= 1.4.0, < 3.0)
    rubocop-ast (1.14.0)
      parser (>= 3.0.1.1)
    rubocop-performance (1.12.0)
      rubocop (>= 1.7.0, < 2.0)
      rubocop-ast (>= 0.4.0)
    rubocop-rake (0.6.0)
      rubocop (~> 1.0)
    rubocop-rspec (2.6.0)
      rubocop (~> 1.19)
    ruby-progressbar (1.11.0)
    shellany (0.0.1)
    simplecov (0.21.2)
      docile (~> 1.1)
      simplecov-html (~> 0.11)
      simplecov_json_formatter (~> 0.1)
    simplecov-cobertura (2.0.0)
      rexml
      simplecov (~> 0.19)
    simplecov-html (0.12.3)
    simplecov_json_formatter (0.1.3)
    thor (1.1.0)
    tzinfo (2.0.4)
      concurrent-ruby (~> 1.0)
    unicode-display_width (2.1.0)
    webrick (1.7.0)
    yard (0.9.27)
      webrick (~> 1.7.0)
    yard-coderay (0.1.0)
      coderay
      yard
    yard-doctest (0.1.17)
      minitest
      yard
    yard-rspec (0.1)
      yard
    yard-spellcheck (0.1.5)
      ffi-hunspell (~> 0.2)
      yard (~> 0.6)
    yardstick (0.9.9)
      yard (~> 0.8, >= 0.8.7.2)
    zeitwerk (2.5.1)

PLATFORMS
  x86_64-darwin-19
  x86_64-darwin-21
  x86_64-linux

DEPENDENCIES
  benchmark-ips
  bump
  bundler (~> 2)
  factory_bot
  faker
  guard
  guard-bundler
  guard-rspec
  guard-rubocop
  pry
  rake
  reek
  remap!
  rspec
  rspec-collection
  rspec-collection_matchers
  rspec-github
  rspec-its
  rubocop (~> 1.23.0)
  rubocop-performance
  rubocop-rake
  rubocop-rspec
  simplecov
  simplecov-cobertura
  yard
  yard-coderay
  yard-doctest
  yard-rspec
  yard-spellcheck
  yardstick

BUNDLED WITH
   2.2.32<|MERGE_RESOLUTION|>--- conflicted
+++ resolved
@@ -1,11 +1,7 @@
 PATH
   remote: .
   specs:
-<<<<<<< HEAD
-    remap (2.1.1)
-=======
     remap (2.1.4)
->>>>>>> 4a0d6ef3
       activesupport (~> 6.1.4.1)
       dry-core (~> 0.7.1)
       dry-initializer (~> 3.0.4)
