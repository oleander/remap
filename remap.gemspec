# frozen_string_literal: true

lib = File.expand_path("lib", __dir__)
$LOAD_PATH.unshift(lib) unless $LOAD_PATH.include?(lib)

Gem::Specification.new do |spec|
  spec.name          = "remap"
<<<<<<< HEAD
  spec.version       = "2.1.1"
=======
  spec.version       = "2.1.4"
>>>>>>> 4a0d6ef3
  spec.authors       = ["Linus Oleander"]
  spec.email         = ["oleander@users.noreply.github.com"]
  spec.homepage      = "https://github.com/oleander/remap"
  spec.license       = "MIT"
  spec.summary       = "An expressive and feature-complete data mapper with intuitive syntax thanks to its DSL"
  spec.description   = <<~DESC
    Re:map; an expressive and feature-complete data mapper with an intuitive syntax designed as a domain-specific language using Ruby 3.0.
    It gives the developer the expressive power of JSONPath, without the hassle of using strings.
    Its compiler is written on top of an immutable, primitive data structure utilizing Rubys
    refinements & pattern matching capabilities – making it blazingly fast
  DESC

  spec.files = Dir["lib/**/*.rb"]

  spec.required_ruby_version = ">= 3.0.0"

  spec.add_dependency "activesupport", "~> 6.1.4.1"
  spec.add_dependency "dry-core", "~> 0.7.1"
  spec.add_dependency "dry-initializer", "~> 3.0.4"
  spec.add_dependency "dry-interface", "~> 1.0.3"
  spec.add_dependency "dry-monads", "~> 1.4.0"
  spec.add_dependency "dry-schema", "~> 1.8.0"
  spec.add_dependency "dry-struct", "~> 1.4.0"
  spec.add_dependency "dry-types", "~> 1.5.1"
  spec.add_dependency "dry-validation", "~> 1.7.0"
  spec.add_dependency "neatjson", "~> 0.9"
  spec.add_dependency "zeitwerk", "~> 2.5.1"

  spec.add_development_dependency "rake"
  spec.add_development_dependency "rspec-collection_matchers"
  spec.add_development_dependency "rubocop", "~> 1.23.0"
  spec.add_development_dependency "rubocop-performance"
  spec.add_development_dependency "rubocop-rake"

  spec.metadata = { "rubygems_mfa_required" => "true" }
end<|MERGE_RESOLUTION|>--- conflicted
+++ resolved
@@ -5,11 +5,7 @@
 
 Gem::Specification.new do |spec|
   spec.name          = "remap"
-<<<<<<< HEAD
-  spec.version       = "2.1.1"
-=======
   spec.version       = "2.1.4"
->>>>>>> 4a0d6ef3
   spec.authors       = ["Linus Oleander"]
   spec.email         = ["oleander@users.noreply.github.com"]
   spec.homepage      = "https://github.com/oleander/remap"
